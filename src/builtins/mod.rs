--- conflicted
+++ resolved
@@ -2,15 +2,12 @@
 
 pub mod basic;
 pub mod danger_zone;
-<<<<<<< HEAD
 pub mod kill;
-=======
->>>>>>> f50fcc54
 pub mod network;
 pub mod pipes;
 pub mod systemio;
 pub mod time;
-<<<<<<< HEAD
+pub mod truncate;
 
 pub use self::{
     basic::BasicCapabilities,
@@ -18,13 +15,7 @@
     network::{Networking, Netlink, SocketPair},
     systemio::SystemIO,
     time::Time,
-=======
-pub mod truncate;
-
-pub use self::{
-    basic::BasicCapabilities, network::Networking, systemio::SystemIO, time::Time,
     truncate::Truncate,
->>>>>>> f50fcc54
 };
 
 /// A struct whose purpose is to make you read the documentation for the function you're calling.
