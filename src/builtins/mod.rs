//! Built-in [`RuleSet`](crate::RuleSet)s

#[macro_use]
pub mod allow;

pub mod basic;
pub mod danger_zone;
pub mod kill;
pub mod network;
pub mod pipes;
pub mod systemio;
pub mod time;
<<<<<<< HEAD
pub mod truncate;

pub use self::{
    basic::BasicCapabilities,
    kill::Kill,
    network::{Networking, Netlink, SocketPair},
    systemio::SystemIO,
    time::Time,
    truncate::Truncate,
=======
pub mod user_id;

pub use self::{
    basic::BasicCapabilities, network::Networking, systemio::SystemIO, time::Time, user_id::UserId,
>>>>>>> 139264a4
};

/// A struct whose purpose is to make you read the documentation for the function you're calling.
/// If you're reading this, go read the documentation for the function that is returning this
/// object.
#[must_use]
pub struct YesReally<T> {
    inner: T,
}

impl<T> YesReally<T> {
    /// Confirm you really wanted to call the function and return its result.
    pub fn yes_really(self) -> T {
        self.inner
    }

    /// Make a [`YesReally`].
    pub fn new(inner: T) -> YesReally<T> {
        YesReally { inner }
    }
}<|MERGE_RESOLUTION|>--- conflicted
+++ resolved
@@ -10,8 +10,8 @@
 pub mod pipes;
 pub mod systemio;
 pub mod time;
-<<<<<<< HEAD
 pub mod truncate;
+pub mod user_id;
 
 pub use self::{
     basic::BasicCapabilities,
@@ -20,12 +20,7 @@
     systemio::SystemIO,
     time::Time,
     truncate::Truncate,
-=======
-pub mod user_id;
-
-pub use self::{
-    basic::BasicCapabilities, network::Networking, systemio::SystemIO, time::Time, user_id::UserId,
->>>>>>> 139264a4
+    user_id::UserId,
 };
 
 /// A struct whose purpose is to make you read the documentation for the function you're calling.
